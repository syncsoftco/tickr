--- conflicted
+++ resolved
@@ -1,28 +1,23 @@
-from setuptools import setup, find_packages
-
-setup(
-    name='tickr',
-    version='1.0.0',
-    description='A high-level API client for accessing cryptocurrency candle data from a GitHub repository.',
-    author='syncsoftco',
-    license='MIT',
-    packages=find_packages(),
-    install_requires=[
-<<<<<<< HEAD
-        'absl-py>=2.1.0,<3',
-=======
-        'PyGithub>=1.55,<2.0',
-        'absl-py>=2.1.0,<3.0',
-        'backoff>=2.2.1,<3.0',
->>>>>>> 07e89d68
-        'ccxt>=4.3.87,<5.0',
-        'fsspec>=2024.6.1',
-        'pandas>=2.2.2,<3.0',
-    ],
-    classifiers=[
-        'Programming Language :: Python :: 3',
-        'License :: OSI Approved :: MIT License',
-        'Operating System :: OS Independent',
-    ],
-    python_requires='>=3.6',
-)
+from setuptools import setup, find_packages
+
+setup(
+    name='tickr',
+    version='1.0.0',
+    description='A high-level API client for accessing cryptocurrency candle data from a GitHub repository.',
+    author='syncsoftco',
+    license='MIT',
+    packages=find_packages(),
+    install_requires=[
+        'absl-py>=2.1.0,<3.0',
+        'backoff>=2.2.1,<3.0',
+        'ccxt>=4.3.87,<5.0',
+        'fsspec>=2024.6.1',
+        'pandas>=2.2.2,<3.0',
+    ],
+    classifiers=[
+        'Programming Language :: Python :: 3',
+        'License :: OSI Approved :: MIT License',
+        'Operating System :: OS Independent',
+    ],
+    python_requires='>=3.6',
+)